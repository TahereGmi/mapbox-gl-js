import React from 'react';
import Helmet from 'react-helmet';
import { withLocation } from '@mapbox/batfish/modules/with-location';
import ReactPageShell from '../../vendor/docs-page-shell/react-page-shell.js';
// dr-ui components
import TopbarSticker from '@mapbox/dr-ui/topbar-sticker';
import BackToTopButton from '@mapbox/dr-ui/back-to-top-button';
import ProductMenu from '@mapbox/dr-ui/product-menu/product-menu';
import PageLayout from '@mapbox/dr-ui/page-layout';
import SectionedNavigation from '@mapbox/dr-ui/sectioned-navigation';
import NavigationAccordion from '@mapbox/dr-ui/navigation-accordion';
import examples from '@mapbox/batfish/data/examples'; // eslint-disable-line import/no-unresolved
import GithubSlugger from 'github-slugger';
import ApiNavigation from './api-navigation';
import TopNavTabs from './top-nav-tabs';
import { tags } from '../data/tags.js';
import { overviewNavigation } from '../data/overview-navigation';
import { styleSpecNavigation } from '../data/style-spec-navigation';
import { plugins } from '../pages/plugins';
import { routeToPrefixed } from '@mapbox/batfish/modules/route-to';
<<<<<<< HEAD
=======
import Search from '@mapbox/dr-ui/search';
>>>>>>> 783ae48b

const slugger = new GithubSlugger();

const site = "Mapbox GL JS";

class PageShell extends React.Component {

    componentDidMount() {
    // initialize analytics
        if (typeof window !== 'undefined' && window.initializeMapboxAnalytics) {
            const isProduction = /\.?mapbox\.com/.test(window.location.hostname);

            let sentryInit = {};
            if (isProduction) {
                sentryInit = { sentryDsn: 'https://6ba8cfeeedad4fb7acb8576f0fd6e266@sentry.io/1384508' };
            } else {
                sentryInit = false;
            }
            window.initializeMapboxAnalytics({
                sentry: sentryInit
            });
        }
    }

    accordionNavProps() {
        const { frontMatter } = this.props;
        const sections = overviewNavigation.map(section => ({
            title: section.title,
            path: `/mapbox-gl-js/overview/${section.path}`
        }));
        const subtitles = overviewNavigation.filter(section => section.title === frontMatter.title).map(section => section.subnav.map(subNavItem => ({
            title: subNavItem.title,
            path: subNavItem.path
        })))[0];
        const sidebarContent = (
            <div className='mx0-mm ml-neg24 mr-neg36 relative-mm absolute right left'>
                <NavigationAccordion
                    currentPath={this.props.location.pathname}
                    contents={{
                        firstLevelItems: sections,
                        secondLevelItems: subtitles
                    }}
                    onDropdownChange={(value) => {
                        routeToPrefixed(value);
                    }}
                />
            </div>
        );
        return {
            contentType: "Overview",
            sidebarContent,
            sidebarStackedOnNarrowScreens: true
        };
    }

    getExampleSections(data) {
        return (
            Object.keys(data).map((topic) => {
                const subNavItems = examples
                    .filter(item => item.tags[0] === topic)
                    .map(item => ({
                        text: item.title,
                        description: item.description,
                        url: item.path,
                        active: this.props.location.pathname === item.path
                    }));
                return {
                    title: data[topic],
                    url: `/mapbox-gl-js/examples/#${topic}`,
                    items: subNavItems
                };
            }).filter(topic => topic.items.length > 0)
        );
    }

    innerJsxText(jsx) {
        // compliments of https://github.com/CharlesStover/react-innertext
        if (typeof jsx === 'string') {
            return jsx;
        }
        if (Array.isArray(jsx)) {
            return jsx.reduce(
            (previous, current) =>
                previous + this.innerJsxText(current),
            ''
            );
        }
        if (
            Object.prototype.hasOwnProperty.call(jsx, 'props') &&
          Object.prototype.hasOwnProperty.call(jsx.props, 'children')
        ) {
            return this.innerJsxText(jsx.props.children);
        }
        return '';
    }

    getPluginSections(data) {
        return (
            Object.keys(data).map((section) => {
                const subNavItems = Object.keys(data[section]).map(item => ({
                    text: item,
                    description: this.innerJsxText(data[section][item].description),
                    url: data[section][item].website
                }));
                return {
                    title: section,
                    url: `#${slugger.slug(section)}`,
                    items: subNavItems
                };
            })
        );
    }

    sectionedNavProps(activeTab, sections) {
        const contentType = activeTab.charAt(0).toUpperCase() + activeTab.substr(1).toLowerCase();
        const sidebarContent = (
            <div className='ml36 mr12'>
                <SectionedNavigation sections={sections} includeFilterBar={true} />
            </div>
        );
        return {
            contentType,
            sidebarContent,
            sidebarStackedOnNarrowScreens: false
        };
    }

    apiNavProps() {
        return {
            contentType: "API reference",
            sidebarContent: <ApiNavigation />,
            sidebarStackedOnNarrowScreens: false,
            interactiveClass: "toggle-sibling",
            sidebarColSize: 3
        };
    }

    styleSpecNavProps() {
        slugger.reset();
        const sections = styleSpecNavigation
            .map((section) => {
                let subNavItems = [];
                const sectionSlug = slugger.slug(section.title);
                if (section.subnav) {
                    subNavItems = section.subnav.map((item) => {
                        slugger.reset();
                        const itemSlug = slugger.slug(item.title);
                        return {
                            text: item.title,
                            url: `#${sectionSlug}-${itemSlug}`
                        };
                    });
                }
                return {
                    title: section.title,
                    url: `#${sectionSlug}`,
                    items: subNavItems
                };
            });
        const sidebarContent = (
            <div className='ml36 mr12'>
                <SectionedNavigation sections={sections} includeCount={false} />
            </div>
        );

        return {
            contentType: "Specification",
            sidebarContent,
            sidebarStackedOnNarrowScreens: false,
            sidebarColSize: 3
        };
    }

    getSidebarProps(activeTab) {
        if (activeTab === 'overview') {
            return this.accordionNavProps();
        } else if (activeTab === 'examples') {
            return this.sectionedNavProps(activeTab, this.getExampleSections(tags));
        } else if (activeTab === 'api') {
            return this.apiNavProps();
        } else if (activeTab === 'plugins') {
            return this.sectionedNavProps(activeTab, this.getPluginSections(plugins));
        } else if (activeTab === 'style-spec') {
            return this.styleSpecNavProps();
        }
    }

    render() {
        const { location } = this.props;

        let activeTab = location.pathname.split('/')[2];
        if (activeTab === 'example') activeTab = 'examples';

        const sidebarProps = this.getSidebarProps(activeTab);
        const topbarContent = {
            productName: site,
            topNav: <TopNavTabs activeTab={activeTab} />
        };

        return (
            <ReactPageShell site={site} darkHeaderText={true} includeFooter={false} {...this.props}>
                <Helmet>
                    <link
                        rel="canonical"
                        href={`https://docs.mapbox.com${this.props.meta.pathname}`}
                    />
                </Helmet>
                <div className="shell-header-buffer" />
                <TopbarSticker unStickWidth={980}>
                    <div className="limiter">
                        <div className="grid">
                            <div className={`col col--4-mm ${sidebarProps.sidebarColSize ? `col--${sidebarProps.sidebarColSize}-ml` : ''} col--12`}>
                                <div className="ml24-mm pt12">
                                    <ProductMenu productName={topbarContent.productName} homePage='/mapbox-gl-js/'/>
                                </div>
                            </div>
                            <div className={`col col--7-mm ${sidebarProps.sidebarColSize ? `col--${11 - sidebarProps.sidebarColSize}-ml` : ''} col--12`}>
                                <div style={{ height: '50px' }}>
                                    {topbarContent.topNav}
                                </div>
                            </div>
                            <div className="col col--1-mm col--12">
                                <div className="flex-parent-mm flex-parent--end-main h-full-mm wmax300 wmax-full-mm" style={{margin: '7px 0'}}>
                                    <Search site={site} />
                                </div>
                            </div>
                        </div>
                    </div>
                </TopbarSticker>
                <div className="limiter">
                    <PageLayout
                        sidebarTitle={<div className="ml36">{sidebarProps.contentType}</div>}
                        sidebarContent={sidebarProps.sidebarContent}
                        sidebarContentStickyTop={60}
                        sidebarContentStickyTopNarrow={0}
                        currentPath={location.pathname}
                        interactiveClass={sidebarProps.interactiveClass}
                        sideBarColSize={sidebarProps.sidebarColSize || 0}
                        sidebarStackedOnNarrowScreens={sidebarProps.sidebarStackedOnNarrowScreens}
                    >
                        <div
                            className={`static-header-page ${activeTab}-page ${(activeTab !== 'examples' || activeTab !== 'plugins') ? '' : 'prose'} ${activeTab === 'overview' ? 'mt60 pt30 mt0-mm pt0-mm' : 'mt30 mt0-mm'}`}>
                            {this.props.children}
                        </div>
                        {activeTab !== 'overview' ? <div className="fixed block mx24 my24 z5 bottom right">
                            <BackToTopButton />
                        </div> : ''}
                    </PageLayout>
                </div>
            </ReactPageShell>
        );
    }
}

export default withLocation(PageShell);<|MERGE_RESOLUTION|>--- conflicted
+++ resolved
@@ -18,10 +18,7 @@
 import { styleSpecNavigation } from '../data/style-spec-navigation';
 import { plugins } from '../pages/plugins';
 import { routeToPrefixed } from '@mapbox/batfish/modules/route-to';
-<<<<<<< HEAD
-=======
 import Search from '@mapbox/dr-ui/search';
->>>>>>> 783ae48b
 
 const slugger = new GithubSlugger();
 
